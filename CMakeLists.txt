--- conflicted
+++ resolved
@@ -102,26 +102,6 @@
 target_include_directories(MultiGridTest PUBLIC ${CMAKE_CURRENT_SOURCE_DIR}/include 
                            ${CMAKE_CURRENT_SOURCE_DIR}/MultiGrid/include ${PROJECT_SOURCE_DIR})
 
-<<<<<<< HEAD
-set(FLUID_INCLUDE_FILES
-    fluid/include/reconstruction.h
-    fluid/include/minmod.h
-    fluid/include/norecon.h
-   )
-set(TEST_SOURCE_FILES
-    fluid/src/reconstruction.cpp
-    fluid/src/minmod.cpp
-    fluid/src/fluidmain.cpp
-    fluid/src/norecon.cpp
-   )
-
-set(SOURCE_FILES ${GRID_SOURCE_FILES} ${GRID_INCLUDE_FILES} ${TEST_SOURCE_FILES} ${FLUID_INCLUDE_FILES})
-add_executable(Fluid ${SOURCE_FILES})
-target_link_libraries(Fluid ${EXTRA_LIBS})
-target_include_directories(Fluid PUBLIC ${CMAKE_CURRENT_SOURCE_DIR}/include
-                           ${CMAKE_CURRENT_SOURCE_DIR}/fluid/include ${PROJECT_SOURCE_DIR})
-
-
 set(MAXWELL_INCLUDE_FILES
     maxwell/include/maxwell.h
     maxwell/include/maxwellparser.h
@@ -138,7 +118,7 @@
 target_link_libraries(Maxwell ${EXTRA_LIBS})
 target_include_directories(Maxwell PUBLIC ${CMAKE_CURRENT_SOURCE_DIR}/include
     ${CMAKE_CURRENT_SOURCE_DIR}/maxwell/include ${PROJECT_SOURCE_DIR})
-=======
+
 # set(FLUID_INCLUDE_FILES
 #     fluid/include/reconstruction.h
 #     fluid/include/minmod.h
@@ -162,5 +142,4 @@
 # add_executable(Fluid ${SOURCE_FILES})
 # target_link_libraries(Fluid ${EXTRA_LIBS})
 # target_include_directories(Fluid PUBLIC ${CMAKE_CURRENT_SOURCE_DIR}/include
-#                            ${CMAKE_CURRENT_SOURCE_DIR}/fluid/include ${PROJECT_SOURCE_DIR})
->>>>>>> 2494d28c
+#                            ${CMAKE_CURRENT_SOURCE_DIR}/fluid/include ${PROJECT_SOURCE_DIR})